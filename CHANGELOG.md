# Changelog

All notable changes to this project will be documented in this file.

The format is based on [Keep a Changelog](http://keepachangelog.com/en/1.0.0/)
and this project's packages adheres to [Semantic Versioning](http://semver.org/spec/v2.0.0.html).

## [Unreleased]

<<<<<<< HEAD
## Added

- Add `ntp` collector.
=======
## [1.8.1] - 2020-06-17

### Changed

- Added 100.64.0.0/10 to the allowed egress subnets in NetworkPolicy.
>>>>>>> cc30aca2

## [1.8.0]

### Changed

- Deploy as a unique app in app collection.

## [1.7.1] 2020-04-01

### Changed

- Change daemonset to use release revision not time for Helm 3 support.
- Only set hosts arg if a value is present.
- Remove label from role ref in cluster role binding.

## [1.7.0] 2020-03-20

### Changed

- Dial error if the Pod doesn't exist anymore will be ignored.

## [1.6.0] 2020-01-29

### Changed

- Allow to disable DNS TCP check.
- Allow custom internal domain configuration for dns collector.

## [1.5.1] 2020-01-08

### Changed

- Changed Priority Class to `system-node-critical` for net-exporter deployed in TC.

## [1.5.0] 2020-01-07

### Changed

- Changed Priority Class to `system-node-critical`.

## [1.4.3] 2019-12-27

### Changed

- Fixed invalid image reference.

## [1.4.2] 2019-12-24

### Changed

- Restore CPU requests.

## [1.4.1] 2019-11-29

### Changed

- Make image registry configurable for namespace labeler init container.

## [1.4.0] 2019-11-21

### Changed

- Change ping behavior to use a ring instead of a mesh
- Reduce number of latency buckets from 15 to 5
- Fix DNS 5 dots issue for test installations
- Update README to align with other apps

## [1.3.0] 2019-10-24

### Changed

- Add net-exporter to default app catalog

## [1.2.0] 2019-07-17

### Changed

- Tolerations changed to tolerate all taints.
- Change prioty class to `giantswarm-critical`.

[Unreleased]: https://github.com/giantswarm/net-exporter/compare/v1.8.1...HEAD
[1.8.1]: https://github.com/giantswarm/net-exporter/compare/v1.8.0...v1.8.1
[1.8.0]: https://github.com/giantswarm/net-exporter/compare/v1.7.1...v1.8.0
[1.7.1]: https://github.com/giantswarm/net-exporter/compare/v1.7.0...v1.7.1
[1.7.0]: https://github.com/giantswarm/net-exporter/compare/v1.6.0...v1.7.0
[1.6.0]: https://github.com/giantswarm/net-exporter/compare/v1.5.1...v1.6.0
[1.5.1]: https://github.com/giantswarm/net-exporter/compare/v1.5.0...v1.5.1
[1.5.0]: https://github.com/giantswarm/net-exporter/compare/v1.4.3...v1.5.0
[1.4.3]: https://github.com/giantswarm/net-exporter/compare/v1.4.2...v1.4.3
[1.4.2]: https://github.com/giantswarm/net-exporter/compare/v1.4.1...v1.4.2
[1.4.1]: https://github.com/giantswarm/net-exporter/compare/v1.4.0...v1.4.1
[1.4.0]: https://github.com/giantswarm/net-exporter/compare/v1.3.0...v1.4.0
[1.3.0]: https://github.com/giantswarm/net-exporter/releases/tag/v1.3.0<|MERGE_RESOLUTION|>--- conflicted
+++ resolved
@@ -7,17 +7,15 @@
 
 ## [Unreleased]
 
-<<<<<<< HEAD
 ## Added
 
 - Add `ntp` collector.
-=======
+
 ## [1.8.1] - 2020-06-17
 
 ### Changed
 
 - Added 100.64.0.0/10 to the allowed egress subnets in NetworkPolicy.
->>>>>>> cc30aca2
 
 ## [1.8.0]
 
